--- conflicted
+++ resolved
@@ -2332,9 +2332,8 @@
                     self.transition(key, "executing")
                 else:
                     break
-<<<<<<< HEAD
-
-            while self.ready and len(self.executing) < self.ncores:
+
+            while self.ready and len(self.executing) < self.nthreads:
                 # Normally, our only concern is "do we have a free core?". If so
                 # we pop the next task off the priority queue.
 
@@ -2371,11 +2370,6 @@
                 else:
                     _, key = heapq.heappop(self.ready)
                 if key and self.task_state.get(key) in READY:
-=======
-            while self.ready and len(self.executing) < self.nthreads:
-                _, key = heapq.heappop(self.ready)
-                if self.task_state.get(key) in READY:
->>>>>>> 912c8a38
                     self.transition(key, "executing")
         except Exception as e:
             logger.exception(e)
