--- conflicted
+++ resolved
@@ -162,17 +162,11 @@
         gpu_inbound = 0
         size = []
 
-<<<<<<< HEAD
-        for i in range(n_frames):
-            if size:
-                this_size = size.pop()
-=======
         # TODO: this multi-send for cudf broke things.
         for i in range(n_frames):
             if size:
                 this_size = size.pop()
                 print("this size", this_size)
->>>>>>> 4fcafae6
                 # XXX: when do we get multiple keys here? Non-contiguous?
                 resp = await self.ep.recv_obj(this_size, cuda=bool(gpu_inbound))
                 # prepare for the next (header) recv
@@ -290,20 +284,12 @@
         except RuntimeError:
             loop = asyncio.get_event_loop()
 
-<<<<<<< HEAD
-=======
-        # Does someone need to hold onto this task?
->>>>>>> 4fcafae6
         t = loop.create_task(server.coroutine)
         self._task = t
 
     def stop(self):
         # What all should this do?
         if self._task:
-<<<<<<< HEAD
-=======
-            print("Cancelling task!")
->>>>>>> 4fcafae6
             self._task.cancel()
 
         if self.ep:
